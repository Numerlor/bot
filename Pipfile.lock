{
    "_meta": {
        "hash": {
<<<<<<< HEAD
            "sha256": "d731c41fe6352ae0bd5a2de66e1436c8ac63088e591367ed1634a22f69d039bb"
=======
            "sha256": "8a234bf88c99b2e58c4dce4ddd06757266a786d1cd09c20a103c9bb27201f4cb"
>>>>>>> 7a61e582
        },
        "pipfile-spec": 6,
        "requires": {
            "python_version": "3.6"
        },
        "sources": [
            {
                "name": "pypi",
                "url": "https://pypi.python.org/simple",
                "verify_ssl": true
            }
        ]
    },
    "default": {
        "aio-pika": {
            "hashes": [
<<<<<<< HEAD
                "sha256:eb6daaae400ee1345f971b335cdf5bb941c4b4afaed5cbd6e609f18a1545e3f2",
                "sha256:f609f9a26ac5cfad4c4d99507b93f4c8648aea3a005f81acbb6c5156aa1f152c"
            ],
            "index": "pypi",
            "version": "==5.5.1"
=======
                "sha256:300474d8b0e9ccde17b2d1e71c3b4f7ba86559cc0842b9355b9eccb12be4a02a",
                "sha256:3bc547600344beba8f36edfd1b1ec1c8b30f803ea7c11eaf249683099d07c98b"
            ],
            "index": "pypi",
            "version": "==5.5.2"
>>>>>>> 7a61e582
        },
        "aiodns": {
            "hashes": [
                "sha256:815fdef4607474295d68da46978a54481dd1e7be153c7d60f9e72773cd38d77d",
                "sha256:aaa5ac584f40fe778013df0aa6544bf157799bd3f608364b451840ed2c8688de"
            ],
            "index": "pypi",
            "version": "==2.0.0"
        },
        "aiohttp": {
            "hashes": [
                "sha256:0419705a36b43c0ac6f15469f9c2a08cad5c939d78bd12a5c23ea167c8253b2b",
                "sha256:1812fc4bc6ac1bde007daa05d2d0f61199324e0cc893b11523e646595047ca08",
                "sha256:2214b5c0153f45256d5d52d1e0cafe53f9905ed035a142191727a5fb620c03dd",
                "sha256:275909137f0c92c61ba6bb1af856a522d5546f1de8ea01e4e726321c697754ac",
                "sha256:3983611922b561868428ea1e7269e757803713f55b53502423decc509fef1650",
                "sha256:51afec6ffa50a9da4cdef188971a802beb1ca8e8edb40fa429e5e529db3475fa",
                "sha256:589f2ec8a101a0f340453ee6945bdfea8e1cd84c8d88e5be08716c34c0799d95",
                "sha256:789820ddc65e1f5e71516adaca2e9022498fa5a837c79ba9c692a9f8f916c330",
                "sha256:7a968a0bdaaf9abacc260911775611c9a602214a23aeb846f2eb2eeaa350c4dc",
                "sha256:7aeefbed253f59ea39e70c5848de42ed85cb941165357fc7e87ab5d8f1f9592b",
                "sha256:7b2eb55c66512405103485bd7d285a839d53e7fdc261ab20e5bcc51d7aaff5de",
                "sha256:87bc95d3d333bb689c8d755b4a9d7095a2356108002149523dfc8e607d5d32a4",
                "sha256:9d80e40db208e29168d3723d1440ecbb06054d349c5ece6a2c5a611490830dd7",
                "sha256:a1b442195c2a77d33e4dbee67c9877ccbdd3a1f686f91eb479a9577ed8cc326b",
                "sha256:ab3d769413b322d6092f169f316f7b21cd261a7589f7e31db779d5731b0480d8",
                "sha256:b066d3dec5d0f5aee6e34e5765095dc3d6d78ef9839640141a2b20816a0642bd",
                "sha256:b24e7845ae8de3e388ef4bcfcf7f96b05f52c8e633b33cf8003a6b1d726fc7c2",
                "sha256:c59a953c3f8524a7c86eaeaef5bf702555be12f5668f6384149fe4bb75c52698",
                "sha256:cf2cc6c2c10d242790412bea7ccf73726a9a44b4c4b073d2699ef3b48971fd95",
                "sha256:e0c9c8d4150ae904f308ff27b35446990d2b1dfc944702a21925937e937394c6",
                "sha256:f1839db4c2b08a9c8f9788112644f8a8557e8e0ecc77b07091afabb941dc55d0",
                "sha256:f3df52362be39908f9c028a65490fae0475e4898b43a03d8aa29d1e765b45e07"
            ],
            "index": "pypi",
            "version": "==3.4.4"
        },
        "aiormq": {
            "hashes": [
<<<<<<< HEAD
                "sha256:19489efae3fedbef68b44ed39103455823e1d3caa098e80595155d25a0f244c1",
                "sha256:d2eac8f81e56e1e8e7bc2e38b720dd7825318cd299d2155fd03b456241c68789"
            ],
            "version": "==2.5.0"
=======
                "sha256:2e18576a90dfdaa91f705bd226506d9589353350f09b7121179c0bf5350a79a8",
                "sha256:be3e74b6f4a490ea1f3d393c186e98e8214cdde26f7073812b23fc002fff7383"
            ],
            "version": "==2.5.1"
>>>>>>> 7a61e582
        },
        "alabaster": {
            "hashes": [
                "sha256:446438bdcca0e05bd45ea2de1668c1d9b032e1a9154c2c259092d77031ddd359",
                "sha256:a661d72d58e6ea8a57f7a86e37d86716863ee5e92788398526d58b26a4e4dc02"
            ],
            "version": "==0.7.12"
        },
        "async-timeout": {
            "hashes": [
                "sha256:0c3c816a028d47f659d6ff5c745cb2acf1f966da1fe5c19c77a70282b25f4c5f",
                "sha256:4291ca197d287d274d0b6cb5d6f8f8f82d434ed288f962539ff18cc9012f9ea3"
            ],
            "version": "==3.0.1"
        },
        "attrs": {
            "hashes": [
                "sha256:69c0dbf2ed392de1cb5ec704444b08a5ef81680a61cb899dc08127123af36a79",
                "sha256:f0b870f674851ecbfbbbd364d6b5cbdff9dcedbc7f3f5e18a6891057f21fe399"
            ],
            "version": "==19.1.0"
        },
        "babel": {
            "hashes": [
                "sha256:6778d85147d5d85345c14a26aada5e478ab04e39b078b0745ee6870c2b5cf669",
                "sha256:8cba50f48c529ca3fa18cf81fa9403be176d374ac4d60738b839122dfaaa3d23"
            ],
            "version": "==2.6.0"
        },
        "beautifulsoup4": {
            "hashes": [
                "sha256:034740f6cb549b4e932ae1ab975581e6103ac8f942200a0e9759065984391858",
                "sha256:945065979fb8529dd2f37dbb58f00b661bdbcbebf954f93b32fdf5263ef35348",
                "sha256:ba6d5c59906a85ac23dadfe5c88deaf3e179ef565f4898671253e50a78680718"
            ],
            "version": "==4.7.1"
        },
        "certifi": {
            "hashes": [
                "sha256:59b7658e26ca9c7339e00f8f4636cdfe59d34fa37b9b04f6f9e9926b3cece1a5",
                "sha256:b26104d6835d1f5e49452a26eb2ff87fe7090b89dfcaee5ea2212697e1e1d7ae"
            ],
            "version": "==2019.3.9"
        },
        "cffi": {
            "hashes": [
                "sha256:041c81822e9f84b1d9c401182e174996f0bae9991f33725d059b771744290774",
                "sha256:046ef9a22f5d3eed06334d01b1e836977eeef500d9b78e9ef693f9380ad0b83d",
                "sha256:066bc4c7895c91812eff46f4b1c285220947d4aa46fa0a2651ff85f2afae9c90",
                "sha256:066c7ff148ae33040c01058662d6752fd73fbc8e64787229ea8498c7d7f4041b",
                "sha256:2444d0c61f03dcd26dbf7600cf64354376ee579acad77aef459e34efcb438c63",
                "sha256:300832850b8f7967e278870c5d51e3819b9aad8f0a2c8dbe39ab11f119237f45",
                "sha256:34c77afe85b6b9e967bd8154e3855e847b70ca42043db6ad17f26899a3df1b25",
                "sha256:46de5fa00f7ac09f020729148ff632819649b3e05a007d286242c4882f7b1dc3",
                "sha256:4aa8ee7ba27c472d429b980c51e714a24f47ca296d53f4d7868075b175866f4b",
                "sha256:4d0004eb4351e35ed950c14c11e734182591465a33e960a4ab5e8d4f04d72647",
                "sha256:4e3d3f31a1e202b0f5a35ba3bc4eb41e2fc2b11c1eff38b362de710bcffb5016",
                "sha256:50bec6d35e6b1aaeb17f7c4e2b9374ebf95a8975d57863546fa83e8d31bdb8c4",
                "sha256:55cad9a6df1e2a1d62063f79d0881a414a906a6962bc160ac968cc03ed3efcfb",
                "sha256:5662ad4e4e84f1eaa8efce5da695c5d2e229c563f9d5ce5b0113f71321bcf753",
                "sha256:59b4dc008f98fc6ee2bb4fd7fc786a8d70000d058c2bbe2698275bc53a8d3fa7",
                "sha256:73e1ffefe05e4ccd7bcea61af76f36077b914f92b76f95ccf00b0c1b9186f3f9",
                "sha256:a1f0fd46eba2d71ce1589f7e50a9e2ffaeb739fb2c11e8192aa2b45d5f6cc41f",
                "sha256:a2e85dc204556657661051ff4bab75a84e968669765c8a2cd425918699c3d0e8",
                "sha256:a5457d47dfff24882a21492e5815f891c0ca35fefae8aa742c6c263dac16ef1f",
                "sha256:a8dccd61d52a8dae4a825cdbb7735da530179fea472903eb871a5513b5abbfdc",
                "sha256:ae61af521ed676cf16ae94f30fe202781a38d7178b6b4ab622e4eec8cefaff42",
                "sha256:b012a5edb48288f77a63dba0840c92d0504aa215612da4541b7b42d849bc83a3",
                "sha256:d2c5cfa536227f57f97c92ac30c8109688ace8fa4ac086d19d0af47d134e2909",
                "sha256:d42b5796e20aacc9d15e66befb7a345454eef794fdb0737d1af593447c6c8f45",
                "sha256:dee54f5d30d775f525894d67b1495625dd9322945e7fee00731952e0368ff42d",
                "sha256:e070535507bd6aa07124258171be2ee8dfc19119c28ca94c9dfb7efd23564512",
                "sha256:e1ff2748c84d97b065cc95429814cdba39bcbd77c9c85c89344b317dc0d9cbff",
                "sha256:ed851c75d1e0e043cbf5ca9a8e1b13c4c90f3fbd863dacb01c0808e2b5204201"
            ],
            "version": "==1.12.3"
        },
        "chardet": {
            "hashes": [
                "sha256:84ab92ed1c4d4f16916e05906b6b75a6c0fb5db821cc65e70cbd64a3e2a5eaae",
                "sha256:fc323ffcaeaed0e0a02bf4d117757b98aed530d9ed4531e3e15460124c106691"
            ],
            "version": "==3.0.4"
        },
        "colorama": {
            "hashes": [
                "sha256:05eed71e2e327246ad6b38c540c4a3117230b19679b875190486ddd2d721422d",
                "sha256:f8ac84de7840f5b9c4e3347b3c1eaa50f7e49c2b07596221daec5edaabbd7c48"
            ],
            "markers": "sys_platform == 'win32'",
            "version": "==0.4.1"
        },
        "deepdiff": {
            "hashes": [
                "sha256:55e461f56dcae3dc540746b84434562fb7201e5c27ecf28800e4cfdd17f61e56",
                "sha256:856966b80109df002a1ee406ba21cd66e64746167b2ea8f5353d692762326ac9"
            ],
            "index": "pypi",
            "version": "==4.0.6"
        },
        "discord-py": {
            "editable": true,
            "extras": [
                "voice"
            ],
            "git": "https://github.com/Rapptz/discord.py.git",
            "ref": "860d6a9ace8248dfeec18b8b159e7b757d9f56bb"
        },
        "docutils": {
            "hashes": [
                "sha256:02aec4bd92ab067f6ff27a38a38a41173bf01bed8f89157768c1573f53e474a6",
                "sha256:51e64ef2ebfb29cae1faa133b3710143496eca21c530f3f71424d77687764274",
                "sha256:7a4bd47eaf6596e1295ecb11361139febe29b084a87bf005bf899f9a42edc3c6"
            ],
            "version": "==0.14"
        },
        "fuzzywuzzy": {
            "hashes": [
                "sha256:5ac7c0b3f4658d2743aa17da53a55598144edbc5bee3c6863840636e6926f254",
                "sha256:6f49de47db00e1c71d40ad16da42284ac357936fa9b66bea1df63fed07122d62"
            ],
            "index": "pypi",
            "version": "==0.17.0"
        },
        "idna": {
            "hashes": [
                "sha256:c357b3f628cf53ae2c4c05627ecc484553142ca23264e593d327bcde5e9c3407",
                "sha256:ea8b7f6188e6fa117537c3df7da9fc686d485087abf6ac197f9c46432f7e4a3c"
            ],
            "version": "==2.8"
        },
        "imagesize": {
            "hashes": [
                "sha256:3f349de3eb99145973fefb7dbe38554414e5c30abd0c8e4b970a7c9d09f3a1d8",
                "sha256:f3832918bc3c66617f92e35f5d70729187676313caa60c187eb0f28b8fe5e3b5"
            ],
            "version": "==1.1.0"
        },
        "jinja2": {
            "hashes": [
                "sha256:065c4f02ebe7f7cf559e49ee5a95fb800a9e4528727aec6f24402a5374c65013",
                "sha256:14dd6caf1527abb21f08f86c784eac40853ba93edb79552aa1e4b8aef1b61c7b"
            ],
            "version": "==2.10.1"
        },
        "jsonpickle": {
            "hashes": [
                "sha256:0231d6f7ebc4723169310141352d9c9b7bbbd6f3be110cf634575d2bf2af91f0",
                "sha256:625098cc8e5854b8c23b587aec33bc8e33e0e597636bfaca76152249c78fe5c1"
            ],
            "version": "==1.1"
        },
        "logmatic-python": {
            "hashes": [
                "sha256:0c15ac9f5faa6a60059b28910db642c3dc7722948c3cc940923f8c9039604342"
            ],
            "index": "pypi",
            "version": "==0.1.7"
        },
        "lxml": {
            "hashes": [
                "sha256:03984196d00670b2ab14ae0ea83d5cc0cfa4f5a42558afa9ab5fa745995328f5",
                "sha256:0815b0c9f897468de6a386dc15917a0becf48cc92425613aa8bbfc7f0f82951f",
                "sha256:175f3825f075cf02d15099eb52658457cf0ff103dcf11512b5d2583e1d40f58b",
                "sha256:30e14c62d88d1e01a26936ecd1c6e784d4afc9aa002bba4321c5897937112616",
                "sha256:3210da6f36cf4b835ff1be853962b22cc354d506f493b67a4303c88bbb40d57b",
                "sha256:40f60819fbd5bad6e191ba1329bfafa09ab7f3f174b3d034d413ef5266963294",
                "sha256:43b26a865a61549919f8a42e094dfdb62847113cf776d84bd6b60e4e3fc20ea3",
                "sha256:4a03dd682f8e35a10234904e0b9508d705ff98cf962c5851ed052e9340df3d90",
                "sha256:62f382cddf3d2e52cf266e161aa522d54fd624b8cc567bc18f573d9d50d40e8e",
                "sha256:7b98f0325be8450da70aa4a796c4f06852949fe031878b4aa1d6c417a412f314",
                "sha256:846a0739e595871041385d86d12af4b6999f921359b38affb99cdd6b54219a8f",
                "sha256:a3080470559938a09a5d0ec558c005282e99ac77bf8211fb7b9a5c66390acd8d",
                "sha256:ad841b78a476623955da270ab8d207c3c694aa5eba71f4792f65926dc46c6ee8",
                "sha256:afdd75d9735e44c639ffd6258ce04a2de3b208f148072c02478162d0944d9da3",
                "sha256:b4fbf9b552faff54742bcd0791ab1da5863363fb19047e68f6592be1ac2dab33",
                "sha256:b90c4e32d6ec089d3fa3518436bdf5ce4d902a0787dbd9bb09f37afe8b994317",
                "sha256:b91cfe4438c741aeff662d413fd2808ac901cc6229c838236840d11de4586d63",
                "sha256:bdb0593a42070b0a5f138b79b872289ee73c8e25b3f0bea6564e795b55b6bcdd",
                "sha256:c4e4bca2bb68ce22320297dfa1a7bf070a5b20bcbaec4ee023f83d2f6e76496f",
                "sha256:cec4ab14af9eae8501be3266ff50c3c2aecc017ba1e86c160209bb4f0423df6a",
                "sha256:e83b4b2bf029f5104bc1227dbb7bf5ace6fd8fabaebffcd4f8106fafc69fc45f",
                "sha256:e995b3734a46d41ae60b6097f7c51ba9958648c6d1e0935b7e0ee446ee4abe22",
                "sha256:f679d93dec7f7210575c85379a31322df4c46496f184ef650d3aba1484b38a2d",
                "sha256:fd213bb5166e46974f113c8228daaef1732abc47cb561ce9c4c8eaed4bd3b09b",
                "sha256:fdcb57b906dbc1f80666e6290e794ab8fb959a2e17aa5aee1758a85d1da4533f",
                "sha256:ff424b01d090ffe1947ec7432b07f536912e0300458f9a7f48ea217dd8362b86"
            ],
            "index": "pypi",
            "version": "==4.3.3"
        },
        "markdownify": {
            "hashes": [
                "sha256:28ce67d1888e4908faaab7b04d2193cda70ea4f902f156a21d0aaea55e63e0a1"
            ],
            "index": "pypi",
            "version": "==0.4.1"
        },
        "markupsafe": {
            "hashes": [
                "sha256:00bc623926325b26bb9605ae9eae8a215691f33cae5df11ca5424f06f2d1f473",
                "sha256:09027a7803a62ca78792ad89403b1b7a73a01c8cb65909cd876f7fcebd79b161",
                "sha256:09c4b7f37d6c648cb13f9230d847adf22f8171b1ccc4d5682398e77f40309235",
                "sha256:1027c282dad077d0bae18be6794e6b6b8c91d58ed8a8d89a89d59693b9131db5",
                "sha256:24982cc2533820871eba85ba648cd53d8623687ff11cbb805be4ff7b4c971aff",
                "sha256:29872e92839765e546828bb7754a68c418d927cd064fd4708fab9fe9c8bb116b",
                "sha256:43a55c2930bbc139570ac2452adf3d70cdbb3cfe5912c71cdce1c2c6bbd9c5d1",
                "sha256:46c99d2de99945ec5cb54f23c8cd5689f6d7177305ebff350a58ce5f8de1669e",
                "sha256:500d4957e52ddc3351cabf489e79c91c17f6e0899158447047588650b5e69183",
                "sha256:535f6fc4d397c1563d08b88e485c3496cf5784e927af890fb3c3aac7f933ec66",
                "sha256:62fe6c95e3ec8a7fad637b7f3d372c15ec1caa01ab47926cfdf7a75b40e0eac1",
                "sha256:6dd73240d2af64df90aa7c4e7481e23825ea70af4b4922f8ede5b9e35f78a3b1",
                "sha256:717ba8fe3ae9cc0006d7c451f0bb265ee07739daf76355d06366154ee68d221e",
                "sha256:79855e1c5b8da654cf486b830bd42c06e8780cea587384cf6545b7d9ac013a0b",
                "sha256:7c1699dfe0cf8ff607dbdcc1e9b9af1755371f92a68f706051cc8c37d447c905",
                "sha256:88e5fcfb52ee7b911e8bb6d6aa2fd21fbecc674eadd44118a9cc3863f938e735",
                "sha256:8defac2f2ccd6805ebf65f5eeb132adcf2ab57aa11fdf4c0dd5169a004710e7d",
                "sha256:98c7086708b163d425c67c7a91bad6e466bb99d797aa64f965e9d25c12111a5e",
                "sha256:9add70b36c5666a2ed02b43b335fe19002ee5235efd4b8a89bfcf9005bebac0d",
                "sha256:9bf40443012702a1d2070043cb6291650a0841ece432556f784f004937f0f32c",
                "sha256:ade5e387d2ad0d7ebf59146cc00c8044acbd863725f887353a10df825fc8ae21",
                "sha256:b00c1de48212e4cc9603895652c5c410df699856a2853135b3967591e4beebc2",
                "sha256:b1282f8c00509d99fef04d8ba936b156d419be841854fe901d8ae224c59f0be5",
                "sha256:b2051432115498d3562c084a49bba65d97cf251f5a331c64a12ee7e04dacc51b",
                "sha256:ba59edeaa2fc6114428f1637ffff42da1e311e29382d81b339c1817d37ec93c6",
                "sha256:c8716a48d94b06bb3b2524c2b77e055fb313aeb4ea620c8dd03a105574ba704f",
                "sha256:cd5df75523866410809ca100dc9681e301e3c27567cf498077e8551b6d20e42f",
                "sha256:e249096428b3ae81b08327a63a485ad0878de3fb939049038579ac0ef61e17e7"
            ],
            "version": "==1.1.1"
        },
        "multidict": {
            "hashes": [
                "sha256:024b8129695a952ebd93373e45b5d341dbb87c17ce49637b34000093f243dd4f",
                "sha256:041e9442b11409be5e4fc8b6a97e4bcead758ab1e11768d1e69160bdde18acc3",
                "sha256:045b4dd0e5f6121e6f314d81759abd2c257db4634260abcfe0d3f7083c4908ef",
                "sha256:047c0a04e382ef8bd74b0de01407e8d8632d7d1b4db6f2561106af812a68741b",
                "sha256:068167c2d7bbeebd359665ac4fff756be5ffac9cda02375b5c5a7c4777038e73",
                "sha256:148ff60e0fffa2f5fad2eb25aae7bef23d8f3b8bdaf947a65cdbe84a978092bc",
                "sha256:1d1c77013a259971a72ddaa83b9f42c80a93ff12df6a4723be99d858fa30bee3",
                "sha256:1d48bc124a6b7a55006d97917f695effa9725d05abe8ee78fd60d6588b8344cd",
                "sha256:31dfa2fc323097f8ad7acd41aa38d7c614dd1960ac6681745b6da124093dc351",
                "sha256:34f82db7f80c49f38b032c5abb605c458bac997a6c3142e0d6c130be6fb2b941",
                "sha256:3d5dd8e5998fb4ace04789d1d008e2bb532de501218519d70bb672c4c5a2fc5d",
                "sha256:4a6ae52bd3ee41ee0f3acf4c60ceb3f44e0e3bc52ab7da1c2b2aa6703363a3d1",
                "sha256:4b02a3b2a2f01d0490dd39321c74273fed0568568ea0e7ea23e02bd1fb10a10b",
                "sha256:4b843f8e1dd6a3195679d9838eb4670222e8b8d01bc36c9894d6c3538316fa0a",
                "sha256:5de53a28f40ef3c4fd57aeab6b590c2c663de87a5af76136ced519923d3efbb3",
                "sha256:61b2b33ede821b94fa99ce0b09c9ece049c7067a33b279f343adfe35108a4ea7",
                "sha256:6a3a9b0f45fd75dc05d8e93dc21b18fc1670135ec9544d1ad4acbcf6b86781d0",
                "sha256:76ad8e4c69dadbb31bad17c16baee61c0d1a4a73bed2590b741b2e1a46d3edd0",
                "sha256:7ba19b777dc00194d1b473180d4ca89a054dd18de27d0ee2e42a103ec9b7d014",
                "sha256:7c1b7eab7a49aa96f3db1f716f0113a8a2e93c7375dd3d5d21c4941f1405c9c5",
                "sha256:7fc0eee3046041387cbace9314926aa48b681202f8897f8bff3809967a049036",
                "sha256:8ccd1c5fff1aa1427100ce188557fc31f1e0a383ad8ec42c559aabd4ff08802d",
                "sha256:8e08dd76de80539d613654915a2f5196dbccc67448df291e69a88712ea21e24a",
                "sha256:c18498c50c59263841862ea0501da9f2b3659c00db54abfbf823a80787fde8ce",
                "sha256:c49db89d602c24928e68c0d510f4fcf8989d77defd01c973d6cbe27e684833b1",
                "sha256:ce20044d0317649ddbb4e54dab3c1bcc7483c78c27d3f58ab3d0c7e6bc60d26a",
                "sha256:d1071414dd06ca2eafa90c85a079169bfeb0e5f57fd0b45d44c092546fcd6fd9",
                "sha256:d3be11ac43ab1a3e979dac80843b42226d5d3cccd3986f2e03152720a4297cd7",
                "sha256:db603a1c235d110c860d5f39988ebc8218ee028f07a7cbc056ba6424372ca31b"
            ],
            "version": "==4.5.2"
        },
        "ordered-set": {
            "hashes": [
<<<<<<< HEAD
                "sha256:41c7ba85e7619cd4c71e38d4cd434f84de8473b826919eb79274b3a11b940b4d",
                "sha256:f9b703ea9aa9c1db44412c5ba1c16cf8b7ad7ef37a685e4da2fd3754b40f8f6a"
            ],
            "version": "==3.1"
=======
                "sha256:a7bfa858748c73b096e43db14eb23e2bc714a503f990c89fac8fab9b0ee79724"
            ],
            "version": "==3.1.1"
>>>>>>> 7a61e582
        },
        "packaging": {
            "hashes": [
                "sha256:0c98a5d0be38ed775798ece1b9727178c4469d9c3b4ada66e8e6b7849f8732af",
                "sha256:9e1cbf8c12b1f1ce0bb5344b8d7ecf66a6f8a6e91bcb0c84593ed6d3ab5c4ab3"
            ],
            "version": "==19.0"
        },
        "pamqp": {
            "hashes": [
                "sha256:2f81b5c186f668a67f165193925b6bfd83db4363a6222f599517f29ecee60b02",
                "sha256:5cd0f5a85e89f20d5f8e19285a1507788031cfca4a9ea6f067e3cf18f5e294e8"
            ],
            "version": "==2.3.0"
        },
        "pycares": {
            "hashes": [
                "sha256:2ca080db265ea238dc45f997f94effb62b979a617569889e265c26a839ed6305",
                "sha256:6f79c6afb6ce603009db2042fddc2e348ad093ece9784cbe2daa809499871a23",
                "sha256:70918d06eb0603016d37092a5f2c0228509eb4e6c5a3faacb4184f6ab7be7650",
                "sha256:755187d28d24a9ea63aa2b4c0638be31d65fbf7f0ce16d41261b9f8cb55a1b99",
                "sha256:7baa4b1f2146eb8423ff8303ebde3a20fb444a60db761fba0430d104fe35ddbf",
                "sha256:90b27d4df86395f465a171386bc341098d6d47b65944df46518814ae298f6cc6",
                "sha256:9e090dd6b2afa65cb51c133883b2bf2240fd0f717b130b0048714b33fb0f47ce",
                "sha256:a11b7d63c3718775f6e805d6464cb10943780395ab042c7e5a0a7a9f612735dd",
                "sha256:b253f5dcaa0ac7076b79388a3ac80dd8f3bd979108f813baade40d3a9b8bf0bd",
                "sha256:c7f4f65e44ba35e35ad3febc844270665bba21cfb0fb7d749434e705b556e087",
                "sha256:cdb342e6a254f035bd976d95807a2184038fc088d957a5104dcaab8be602c093",
                "sha256:cf08e164f8bfb83b9fe633feb56f2754fae6baefcea663593794fa0518f8f98c",
                "sha256:df9bc694cf03673878ea8ce674082c5acd134991d64d6c306d4bd61c0c1df98f"
            ],
            "version": "==3.0.0"
        },
        "pycparser": {
            "hashes": [
                "sha256:a988718abfad80b6b157acce7bf130a30876d27603738ac39f140993246b25b3"
            ],
            "version": "==2.19"
        },
        "pygments": {
            "hashes": [
                "sha256:5ffada19f6203563680669ee7f53b64dabbeb100eb51b61996085e99c03b284a",
                "sha256:e8218dd399a61674745138520d0d4cf2621d7e032439341bc3f647bff125818d"
            ],
            "version": "==2.3.1"
        },
        "pynacl": {
            "hashes": [
                "sha256:04e30e5bdeeb2d5b34107f28cd2f5bbfdc6c616f3be88fc6f53582ff1669eeca",
                "sha256:0bfa0d94d2be6874e40f896e0a67e290749151e7de767c5aefbad1121cad7512",
                "sha256:11aa4e141b2456ce5cecc19c130e970793fa3a2c2e6fbb8ad65b28f35aa9e6b6",
                "sha256:13bdc1fe084ff9ac7653ae5a924cae03bf4bb07c6667c9eb5b6eb3c570220776",
                "sha256:14339dc233e7a9dda80a3800e64e7ff89d0878ba23360eea24f1af1b13772cac",
                "sha256:1d33e775fab3f383167afb20b9927aaf4961b953d76eeb271a5703a6d756b65b",
                "sha256:2a42b2399d0428619e58dac7734838102d35f6dcdee149e0088823629bf99fbb",
                "sha256:2dce05ac8b3c37b9e2f65eab56c544885607394753e9613fd159d5e2045c2d98",
                "sha256:63cfccdc6217edcaa48369191ae4dca0c390af3c74f23c619e954973035948cd",
                "sha256:6453b0dae593163ffc6db6f9c9c1597d35c650598e2c39c0590d1757207a1ac2",
                "sha256:73a5a96fb5fbf2215beee2353a128d382dbca83f5341f0d3c750877a236569ef",
                "sha256:8abb4ef79161a5f58848b30ab6fb98d8c466da21fdd65558ce1d7afc02c70b5f",
                "sha256:8ac1167195b32a8755de06efd5b2d2fe76fc864517dab66aaf65662cc59e1988",
                "sha256:8f505f42f659012794414fa57c498404e64db78f1d98dfd40e318c569f3c783b",
                "sha256:9c8a06556918ee8e3ab48c65574f318f5a0a4d31437fc135da7ee9d4f9080415",
                "sha256:a1e25fc5650cf64f01c9e435033e53a4aca9de30eb9929d099f3bb078e18f8f2",
                "sha256:be71cd5fce04061e1f3d39597f93619c80cdd3558a6c9ba99a546f144a8d8101",
                "sha256:c5b1a7a680218dee9da0f1b5e24072c46b3c275d35712bc1d505b85bb03441c0",
                "sha256:cb785db1a9468841a1265c9215c60fe5d7af2fb1b209e3316a152704607fc582",
                "sha256:cf6877124ae6a0698404e169b3ba534542cfbc43f939d46b927d956daf0a373a",
                "sha256:d0eb5b2795b7ee2cbcfcadacbe95a13afbda048a262bd369da9904fecb568975",
                "sha256:d3a934e2b9f20abac009d5b6951067cfb5486889cb913192b4d8288b216842f1",
                "sha256:d795f506bcc9463efb5ebb0f65ed77921dcc9e0a50499dedd89f208445de9ecb",
                "sha256:d8aaf7e5d6b0e0ef7d6dbf7abeb75085713d0100b4eb1a4e4e857de76d77ac45",
                "sha256:de2aaca8386cf4d70f1796352f2346f48ddb0bed61dc43a3ce773ba12e064031",
                "sha256:e0d38fa0a75f65f556fb912f2c6790d1fa29b7dd27a1d9cc5591b281321eaaa9",
                "sha256:eb2acabbd487a46b38540a819ef67e477a674481f84a82a7ba2234b9ba46f752",
                "sha256:eeee629828d0eb4f6d98ac41e9a3a6461d114d1d0aa111a8931c049359298da0",
                "sha256:f5836463a3c0cca300295b229b6c7003c415a9d11f8f9288ddbd728e2746524c",
                "sha256:f5ce9e26d25eb0b2d96f3ef0ad70e1d3ae89b5d60255c462252a3e456a48c053",
                "sha256:fabf73d5d0286f9e078774f3435601d2735c94ce9e514ac4fb945701edead7e4"
            ],
            "version": "==1.2.1"
        },
        "pyparsing": {
            "hashes": [
                "sha256:1873c03321fc118f4e9746baf201ff990ceb915f433f23b395f5580d1840cb2a",
                "sha256:9b6323ef4ab914af344ba97510e966d64ba91055d6b9afa6b30799340e89cc03"
            ],
            "version": "==2.4.0"
        },
        "python-dateutil": {
            "hashes": [
                "sha256:7e6584c74aeed623791615e26efd690f29817a27c73085b78e4bad02493df2fb",
                "sha256:c89805f6f4d64db21ed966fda138f8a5ed7a4fdbc1a8ee329ce1b74e3c74da9e"
            ],
            "index": "pypi",
            "version": "==2.8.0"
        },
        "python-json-logger": {
            "hashes": [
                "sha256:b7a31162f2a01965a5efb94453ce69230ed208468b0bbc7fdfc56e6d8df2e281"
            ],
            "version": "==0.1.11"
        },
        "pytz": {
            "hashes": [
                "sha256:303879e36b721603cc54604edcac9d20401bdbe31e1e4fdee5b9f98d5d31dfda",
                "sha256:d747dd3d23d77ef44c6a3526e274af6efeb0a6f1afd5a69ba4d5be4098c8e141"
            ],
            "version": "==2019.1"
        },
        "pyyaml": {
            "hashes": [
                "sha256:1adecc22f88d38052fb787d959f003811ca858b799590a5eaa70e63dca50308c",
                "sha256:436bc774ecf7c103814098159fbb84c2715d25980175292c648f2da143909f95",
                "sha256:460a5a4248763f6f37ea225d19d5c205677d8d525f6a83357ca622ed541830c2",
                "sha256:5a22a9c84653debfbf198d02fe592c176ea548cccce47553f35f466e15cf2fd4",
                "sha256:7a5d3f26b89d688db27822343dfa25c599627bc92093e788956372285c6298ad",
                "sha256:9372b04a02080752d9e6f990179a4ab840227c6e2ce15b95e1278456664cf2ba",
                "sha256:a5dcbebee834eaddf3fa7366316b880ff4062e4bcc9787b78c7fbb4a26ff2dd1",
                "sha256:aee5bab92a176e7cd034e57f46e9df9a9862a71f8f37cad167c6fc74c65f5b4e",
                "sha256:c51f642898c0bacd335fc119da60baae0824f2cde95b0330b56c0553439f0673",
                "sha256:c68ea4d3ba1705da1e0d85da6684ac657912679a649e8868bd850d2c299cce13",
                "sha256:e23d0cc5299223dcc37885dae624f382297717e459ea24053709675a976a3e19"
            ],
            "index": "pypi",
            "version": "==5.1"
        },
        "requests": {
            "hashes": [
                "sha256:502a824f31acdacb3a35b6690b5fbf0bc41d63a24a45c4004352b0242707598e",
                "sha256:7bf2a778576d825600030a110f3c0e3e8edc51dfaafe1c146e39a2027784957b"
            ],
            "index": "pypi",
            "version": "==2.21.0"
        },
        "six": {
            "hashes": [
                "sha256:3350809f0555b11f552448330d0b52d5f24c91a322ea4a15ef22629740f3761c",
                "sha256:d16a0141ec1a18405cd4ce8b4613101da75da0e9a7aec5bdd4fa804d0e0eba73"
            ],
            "version": "==1.12.0"
        },
        "snowballstemmer": {
            "hashes": [
                "sha256:919f26a68b2c17a7634da993d91339e288964f93c274f1343e3bbbe2096e1128",
                "sha256:9f3bcd3c401c3e862ec0ebe6d2c069ebc012ce142cce209c098ccb5b09136e89"
            ],
            "version": "==1.2.1"
        },
        "soupsieve": {
            "hashes": [
                "sha256:6898e82ecb03772a0d82bd0d0a10c0d6dcc342f77e0701d0ec4a8271be465ece",
                "sha256:b20eff5e564529711544066d7dc0f7661df41232ae263619dede5059799cdfca"
            ],
            "version": "==1.9.1"
        },
        "sphinx": {
            "hashes": [
                "sha256:423280646fb37944dd3c85c58fb92a20d745793a9f6c511f59da82fa97cd404b",
                "sha256:de930f42600a4fef993587633984cc5027dedba2464bcf00ddace26b40f8d9ce"
            ],
            "index": "pypi",
            "version": "==2.0.1"
        },
        "sphinxcontrib-applehelp": {
            "hashes": [
                "sha256:edaa0ab2b2bc74403149cb0209d6775c96de797dfd5b5e2a71981309efab3897",
                "sha256:fb8dee85af95e5c30c91f10e7eb3c8967308518e0f7488a2828ef7bc191d0d5d"
            ],
            "version": "==1.0.1"
        },
        "sphinxcontrib-devhelp": {
            "hashes": [
                "sha256:6c64b077937330a9128a4da74586e8c2130262f014689b4b89e2d08ee7294a34",
                "sha256:9512ecb00a2b0821a146736b39f7aeb90759834b07e81e8cc23a9c70bacb9981"
            ],
            "version": "==1.0.1"
<<<<<<< HEAD
=======
        },
        "sphinxcontrib-htmlhelp": {
            "hashes": [
                "sha256:4670f99f8951bd78cd4ad2ab962f798f5618b17675c35c5ac3b2132a14ea8422",
                "sha256:d4fd39a65a625c9df86d7fa8a2d9f3cd8299a3a4b15db63b50aac9e161d8eff7"
            ],
            "version": "==1.0.2"
        },
        "sphinxcontrib-jsmath": {
            "hashes": [
                "sha256:2ec2eaebfb78f3f2078e73666b1415417a116cc848b72e5172e596c871103178",
                "sha256:a9925e4a4587247ed2191a22df5f6970656cb8ca2bd6284309578f2153e0c4b8"
            ],
            "version": "==1.0.1"
        },
        "sphinxcontrib-qthelp": {
            "hashes": [
                "sha256:513049b93031beb1f57d4daea74068a4feb77aa5630f856fcff2e50de14e9a20",
                "sha256:79465ce11ae5694ff165becda529a600c754f4bc459778778c7017374d4d406f"
            ],
            "version": "==1.0.2"
        },
        "sphinxcontrib-serializinghtml": {
            "hashes": [
                "sha256:c0efb33f8052c04fd7a26c0a07f1678e8512e0faec19f4aa8f2473a8b81d5227",
                "sha256:db6615af393650bf1151a6cd39120c29abaf93cc60db8c48eb2dddbfdc3a9768"
            ],
            "version": "==1.1.3"
>>>>>>> 7a61e582
        },
        "sphinxcontrib-htmlhelp": {
            "hashes": [
                "sha256:4670f99f8951bd78cd4ad2ab962f798f5618b17675c35c5ac3b2132a14ea8422",
                "sha256:d4fd39a65a625c9df86d7fa8a2d9f3cd8299a3a4b15db63b50aac9e161d8eff7"
            ],
            "version": "==1.0.2"
        },
        "sphinxcontrib-jsmath": {
            "hashes": [
                "sha256:2ec2eaebfb78f3f2078e73666b1415417a116cc848b72e5172e596c871103178",
                "sha256:a9925e4a4587247ed2191a22df5f6970656cb8ca2bd6284309578f2153e0c4b8"
            ],
            "version": "==1.0.1"
        },
        "sphinxcontrib-qthelp": {
            "hashes": [
                "sha256:513049b93031beb1f57d4daea74068a4feb77aa5630f856fcff2e50de14e9a20",
                "sha256:79465ce11ae5694ff165becda529a600c754f4bc459778778c7017374d4d406f"
            ],
            "version": "==1.0.2"
        },
        "sphinxcontrib-serializinghtml": {
            "hashes": [
                "sha256:c0efb33f8052c04fd7a26c0a07f1678e8512e0faec19f4aa8f2473a8b81d5227",
                "sha256:db6615af393650bf1151a6cd39120c29abaf93cc60db8c48eb2dddbfdc3a9768"
            ],
            "version": "==1.1.3"
        },
        "urllib3": {
            "hashes": [
                "sha256:4c291ca23bbb55c76518905869ef34bdd5f0e46af7afe6861e8375643ffee1a0",
                "sha256:9a247273df709c4fedb38c711e44292304f73f39ab01beda9f6b9fc375669ac3"
            ],
<<<<<<< HEAD
            "index": "pypi",
=======
>>>>>>> 7a61e582
            "version": "==1.24.2"
        },
        "websockets": {
            "hashes": [
                "sha256:0e2f7d6567838369af074f0ef4d0b802d19fa1fee135d864acc656ceefa33136",
                "sha256:2a16dac282b2fdae75178d0ed3d5b9bc3258dabfae50196cbb30578d84b6f6a6",
                "sha256:5a1fa6072405648cb5b3688e9ed3b94be683ce4a4e5723e6f5d34859dee495c1",
                "sha256:5c1f55a1274df9d6a37553fef8cff2958515438c58920897675c9bc70f5a0538",
                "sha256:669d1e46f165e0ad152ed8197f7edead22854a6c90419f544e0f234cc9dac6c4",
                "sha256:695e34c4dbea18d09ab2c258994a8bf6a09564e762655408241f6a14592d2908",
                "sha256:6b2e03d69afa8d20253455e67b64de1a82ff8612db105113cccec35d3f8429f0",
                "sha256:79ca7cdda7ad4e3663ea3c43bfa8637fc5d5604c7737f19a8964781abbd1148d",
                "sha256:7fd2dd9a856f72e6ed06f82facfce01d119b88457cd4b47b7ae501e8e11eba9c",
                "sha256:82c0354ac39379d836719a77ee360ef865377aa6fdead87909d50248d0f05f4d",
                "sha256:8f3b956d11c5b301206382726210dc1d3bee1a9ccf7aadf895aaf31f71c3716c",
                "sha256:91ec98640220ae05b34b79ee88abf27f97ef7c61cf525eec57ea8fcea9f7dddb",
                "sha256:952be9540d83dba815569d5cb5f31708801e0bbfc3a8c5aef1890b57ed7e58bf",
                "sha256:99ac266af38ba1b1fe13975aea01ac0e14bb5f3a3200d2c69f05385768b8568e",
                "sha256:9fa122e7adb24232247f8a89f2d9070bf64b7869daf93ac5e19546b409e47e96",
                "sha256:a0873eadc4b8ca93e2e848d490809e0123eea154aa44ecd0109c4d0171869584",
                "sha256:cb998bd4d93af46b8b49ecf5a72c0a98e5cc6d57fdca6527ba78ad89d6606484",
                "sha256:e02e57346f6a68523e3c43bbdf35dde5c440318d1f827208ae455f6a2ace446d",
                "sha256:e79a5a896bcee7fff24a788d72e5c69f13e61369d055f28113e71945a7eb1559",
                "sha256:ee55eb6bcf23ecc975e6b47c127c201b913598f38b6a300075f84eeef2d3baff",
                "sha256:f1414e6cbcea8d22843e7eafdfdfae3dd1aba41d1945f6ca66e4806c07c4f454"
            ],
            "version": "==6.0"
        },
        "yarl": {
            "hashes": [
                "sha256:024ecdc12bc02b321bc66b41327f930d1c2c543fa9a561b39861da9388ba7aa9",
                "sha256:2f3010703295fbe1aec51023740871e64bb9664c789cba5a6bdf404e93f7568f",
                "sha256:3890ab952d508523ef4881457c4099056546593fa05e93da84c7250516e632eb",
                "sha256:3e2724eb9af5dc41648e5bb304fcf4891adc33258c6e14e2a7414ea32541e320",
                "sha256:5badb97dd0abf26623a9982cd448ff12cb39b8e4c94032ccdedf22ce01a64842",
                "sha256:73f447d11b530d860ca1e6b582f947688286ad16ca42256413083d13f260b7a0",
                "sha256:7ab825726f2940c16d92aaec7d204cfc34ac26c0040da727cf8ba87255a33829",
                "sha256:b25de84a8c20540531526dfbb0e2d2b648c13fd5dd126728c496d7c3fea33310",
                "sha256:c6e341f5a6562af74ba55205dbd56d248daf1b5748ec48a0200ba227bb9e33f4",
                "sha256:c9bb7c249c4432cd47e75af3864bc02d26c9594f49c82e2a28624417f0ae63b8",
                "sha256:e060906c0c585565c718d1c3841747b61c5439af2211e185f6739a9412dfbde1"
            ],
            "version": "==1.3.0"
        }
    },
    "develop": {
        "aspy.yaml": {
            "hashes": [
                "sha256:ae249074803e8b957c83fdd82a99160d0d6d26dff9ba81ba608b42eebd7d8cd3",
                "sha256:c7390d79f58eb9157406966201abf26da0d56c07e0ff0deadc39c8f4dbc13482"
            ],
            "version": "==1.2.0"
        },
        "attrs": {
            "hashes": [
                "sha256:69c0dbf2ed392de1cb5ec704444b08a5ef81680a61cb899dc08127123af36a79",
                "sha256:f0b870f674851ecbfbbbd364d6b5cbdff9dcedbc7f3f5e18a6891057f21fe399"
            ],
            "version": "==19.1.0"
        },
        "certifi": {
            "hashes": [
                "sha256:59b7658e26ca9c7339e00f8f4636cdfe59d34fa37b9b04f6f9e9926b3cece1a5",
                "sha256:b26104d6835d1f5e49452a26eb2ff87fe7090b89dfcaee5ea2212697e1e1d7ae"
            ],
            "version": "==2019.3.9"
        },
        "cfgv": {
            "hashes": [
                "sha256:6e9f2feea5e84bc71e56abd703140d7a2c250fc5ba38b8702fd6a68ed4e3b2ef",
                "sha256:e7f186d4a36c099a9e20b04ac3108bd8bb9b9257e692ce18c8c3764d5cb12172"
            ],
            "version": "==1.6.0"
        },
        "chardet": {
            "hashes": [
                "sha256:84ab92ed1c4d4f16916e05906b6b75a6c0fb5db821cc65e70cbd64a3e2a5eaae",
                "sha256:fc323ffcaeaed0e0a02bf4d117757b98aed530d9ed4531e3e15460124c106691"
            ],
            "version": "==3.0.4"
        },
        "click": {
            "hashes": [
                "sha256:2335065e6395b9e67ca716de5f7526736bfa6ceead690adf616d925bdc622b13",
                "sha256:5b94b49521f6456670fdb30cd82a4eca9412788a93fa6dd6df72c94d5a8ff2d7"
            ],
            "version": "==7.0"
        },
        "dodgy": {
            "hashes": [
                "sha256:65e13cf878d7aff129f1461c13cb5fd1bb6dfe66bb5327e09379c3877763280c"
            ],
            "index": "pypi",
            "version": "==0.1.9"
        },
        "dparse": {
            "hashes": [
                "sha256:00a5fdfa900629e5159bf3600d44905b333f4059a3366f28e0dbd13eeab17b19",
                "sha256:cef95156fa0adedaf042cd42f9990974bec76f25dfeca4dc01f381a243d5aa5b"
            ],
            "version": "==0.4.1"
        },
        "entrypoints": {
            "hashes": [
                "sha256:589f874b313739ad35be6e0cd7efde2a4e9b6fea91edcc34e58ecbb8dbe56d19",
                "sha256:c70dd71abe5a8c85e55e12c19bd91ccfeec11a6e99044204511f9ed547d48451"
            ],
            "version": "==0.3"
        },
        "flake8": {
            "hashes": [
                "sha256:859996073f341f2670741b51ec1e67a01da142831aa1fdc6242dbf88dffbe661",
                "sha256:a796a115208f5c03b18f332f7c11729812c8c3ded6c46319c59b53efd3819da8"
            ],
            "index": "pypi",
            "version": "==3.7.7"
        },
        "flake8-bugbear": {
            "hashes": [
                "sha256:5070774b668be92c4312e5ca82748ddf4ecaa7a24ff062662681bb745c7896eb",
                "sha256:fef9c9826d14ec23187ae1edeb3c6513c4e46bf0e70d86bac38f7d9aabae113d"
            ],
            "index": "pypi",
            "version": "==19.3.0"
        },
        "flake8-import-order": {
            "hashes": [
                "sha256:90a80e46886259b9c396b578d75c749801a41ee969a235e163cfe1be7afd2543",
                "sha256:a28dc39545ea4606c1ac3c24e9d05c849c6e5444a50fb7e9cdd430fc94de6e92"
            ],
            "index": "pypi",
            "version": "==0.18.1"
        },
        "flake8-string-format": {
            "hashes": [
                "sha256:68ea72a1a5b75e7018cae44d14f32473c798cf73d75cbaed86c6a9a907b770b2",
                "sha256:774d56103d9242ed968897455ef49b7d6de272000cfa83de5814273a868832f1"
            ],
            "index": "pypi",
            "version": "==0.2.3"
        },
        "flake8-tidy-imports": {
            "hashes": [
                "sha256:1c476aabc6e8db26dc75278464a3a392dba0ea80562777c5f13fd5cdf2646154",
                "sha256:b3f5b96affd0f57cacb6621ed28286ce67edaca807757b51227043ebf7b136a1"
            ],
            "index": "pypi",
            "version": "==2.0.0"
        },
        "flake8-todo": {
            "hashes": [
                "sha256:6e4c5491ff838c06fe5a771b0e95ee15fc005ca57196011011280fc834a85915"
            ],
            "index": "pypi",
            "version": "==0.7"
        },
        "identify": {
            "hashes": [
                "sha256:244e7864ef59f0c7c50c6db73f58564151d91345cd9b76ed793458953578cadd",
                "sha256:8ff062f90ad4b09cfe79b5dfb7a12e40f19d2e68a5c9598a49be45f16aba7171"
            ],
            "version": "==1.4.1"
        },
        "idna": {
            "hashes": [
                "sha256:c357b3f628cf53ae2c4c05627ecc484553142ca23264e593d327bcde5e9c3407",
                "sha256:ea8b7f6188e6fa117537c3df7da9fc686d485087abf6ac197f9c46432f7e4a3c"
            ],
            "version": "==2.8"
        },
        "importlib-metadata": {
            "hashes": [
                "sha256:46fc60c34b6ed7547e2a723fc8de6dc2e3a1173f8423246b3ce497f064e9c3de",
                "sha256:bc136180e961875af88b1ab85b4009f4f1278f8396a60526c0009f503a1a96ca"
<<<<<<< HEAD
=======
            ],
            "version": "==0.9"
        },
        "importlib-resources": {
            "hashes": [
                "sha256:6e2783b2538bd5a14678284a3962b0660c715e5a0f10243fd5e00a4b5974f50b",
                "sha256:d3279fd0f6f847cced9f7acc19bd3e5df54d34f93a2e7bb5f238f81545787078"
>>>>>>> 7a61e582
            ],
            "version": "==0.9"
        },
        "mccabe": {
            "hashes": [
                "sha256:ab8a6258860da4b6677da4bd2fe5dc2c659cff31b3ee4f7f5d64e79735b80d42",
                "sha256:dd8d182285a0fe56bace7f45b5e7d1a6ebcbf524e8f3bd87eb0f125271b8831f"
            ],
            "version": "==0.6.1"
        },
        "nodeenv": {
            "hashes": [
                "sha256:ad8259494cf1c9034539f6cced78a1da4840a4b157e23640bc4a0c0546b0cb7a"
            ],
            "version": "==1.3.3"
        },
        "packaging": {
            "hashes": [
                "sha256:0c98a5d0be38ed775798ece1b9727178c4469d9c3b4ada66e8e6b7849f8732af",
                "sha256:9e1cbf8c12b1f1ce0bb5344b8d7ecf66a6f8a6e91bcb0c84593ed6d3ab5c4ab3"
            ],
            "version": "==19.0"
        },
        "pre-commit": {
            "hashes": [
                "sha256:2576a2776098f3902ef9540a84696e8e06bf18a337ce43a6a889e7fa5d26c4c5",
                "sha256:82f2f2d657d7f9280de9f927ae56886d60b9ef7f3714eae92d12713cd9cb9e11"
            ],
            "index": "pypi",
            "version": "==1.15.2"
        },
        "pycodestyle": {
            "hashes": [
                "sha256:95a2219d12372f05704562a14ec30bc76b05a5b297b21a5dfe3f6fac3491ae56",
                "sha256:e40a936c9a450ad81df37f549d676d127b1b66000a6c500caa2b085bc0ca976c"
            ],
            "version": "==2.5.0"
        },
        "pyflakes": {
            "hashes": [
                "sha256:17dbeb2e3f4d772725c777fabc446d5634d1038f234e77343108ce445ea69ce0",
                "sha256:d976835886f8c5b31d47970ed689944a0262b5f3afa00a5a7b4dc81e5449f8a2"
            ],
            "version": "==2.1.1"
        },
        "pyparsing": {
            "hashes": [
                "sha256:1873c03321fc118f4e9746baf201ff990ceb915f433f23b395f5580d1840cb2a",
                "sha256:9b6323ef4ab914af344ba97510e966d64ba91055d6b9afa6b30799340e89cc03"
            ],
            "version": "==2.4.0"
        },
        "pyyaml": {
            "hashes": [
                "sha256:1adecc22f88d38052fb787d959f003811ca858b799590a5eaa70e63dca50308c",
                "sha256:436bc774ecf7c103814098159fbb84c2715d25980175292c648f2da143909f95",
                "sha256:460a5a4248763f6f37ea225d19d5c205677d8d525f6a83357ca622ed541830c2",
                "sha256:5a22a9c84653debfbf198d02fe592c176ea548cccce47553f35f466e15cf2fd4",
                "sha256:7a5d3f26b89d688db27822343dfa25c599627bc92093e788956372285c6298ad",
                "sha256:9372b04a02080752d9e6f990179a4ab840227c6e2ce15b95e1278456664cf2ba",
                "sha256:a5dcbebee834eaddf3fa7366316b880ff4062e4bcc9787b78c7fbb4a26ff2dd1",
                "sha256:aee5bab92a176e7cd034e57f46e9df9a9862a71f8f37cad167c6fc74c65f5b4e",
                "sha256:c51f642898c0bacd335fc119da60baae0824f2cde95b0330b56c0553439f0673",
                "sha256:c68ea4d3ba1705da1e0d85da6684ac657912679a649e8868bd850d2c299cce13",
                "sha256:e23d0cc5299223dcc37885dae624f382297717e459ea24053709675a976a3e19"
            ],
            "index": "pypi",
            "version": "==5.1"
        },
        "requests": {
            "hashes": [
                "sha256:502a824f31acdacb3a35b6690b5fbf0bc41d63a24a45c4004352b0242707598e",
                "sha256:7bf2a778576d825600030a110f3c0e3e8edc51dfaafe1c146e39a2027784957b"
            ],
            "index": "pypi",
            "version": "==2.21.0"
        },
        "safety": {
            "hashes": [
                "sha256:0a3a8a178a9c96242b224f033ee8d1d130c0448b0e6622d12deaf37f6c3b4e59",
                "sha256:5059f3ffab3648330548ea9c7403405bbfaf085b11235770825d14c58f24cb78"
            ],
            "index": "pypi",
            "version": "==1.8.5"
        },
        "six": {
            "hashes": [
                "sha256:3350809f0555b11f552448330d0b52d5f24c91a322ea4a15ef22629740f3761c",
                "sha256:d16a0141ec1a18405cd4ce8b4613101da75da0e9a7aec5bdd4fa804d0e0eba73"
            ],
            "version": "==1.12.0"
        },
        "toml": {
            "hashes": [
                "sha256:229f81c57791a41d65e399fc06bf0848bab550a9dfd5ed66df18ce5f05e73d5c",
                "sha256:235682dd292d5899d361a811df37e04a8828a5b1da3115886b73cf81ebc9100e"
            ],
            "version": "==0.10.0"
        },
        "urllib3": {
            "hashes": [
                "sha256:4c291ca23bbb55c76518905869ef34bdd5f0e46af7afe6861e8375643ffee1a0",
                "sha256:9a247273df709c4fedb38c711e44292304f73f39ab01beda9f6b9fc375669ac3"
            ],
<<<<<<< HEAD
            "index": "pypi",
=======
>>>>>>> 7a61e582
            "version": "==1.24.2"
        },
        "virtualenv": {
            "hashes": [
                "sha256:15ee248d13e4001a691d9583948ad3947bcb8a289775102e4c4aa98a8b7a6d73",
                "sha256:bfc98bb9b42a3029ee41b96dc00a34c2f254cbf7716bec824477b2c82741a5c4"
            ],
            "version": "==16.5.0"
        },
        "zipp": {
            "hashes": [
                "sha256:55ca87266c38af6658b84db8cfb7343cdb0bf275f93c7afaea0d8e7a209c7478",
                "sha256:682b3e1c62b7026afe24eadf6be579fb45fec54c07ea218bded8092af07a68c4"
            ],
            "version": "==0.3.3"
        }
    }
}<|MERGE_RESOLUTION|>--- conflicted
+++ resolved
@@ -1,11 +1,7 @@
 {
     "_meta": {
         "hash": {
-<<<<<<< HEAD
-            "sha256": "d731c41fe6352ae0bd5a2de66e1436c8ac63088e591367ed1634a22f69d039bb"
-=======
-            "sha256": "8a234bf88c99b2e58c4dce4ddd06757266a786d1cd09c20a103c9bb27201f4cb"
->>>>>>> 7a61e582
+            "sha256": "ab3b63b74dbf35fb960913a91e10282121a2776e935d98f0b4c3d780715f7a6b"
         },
         "pipfile-spec": 6,
         "requires": {
@@ -22,19 +18,11 @@
     "default": {
         "aio-pika": {
             "hashes": [
-<<<<<<< HEAD
-                "sha256:eb6daaae400ee1345f971b335cdf5bb941c4b4afaed5cbd6e609f18a1545e3f2",
-                "sha256:f609f9a26ac5cfad4c4d99507b93f4c8648aea3a005f81acbb6c5156aa1f152c"
-            ],
-            "index": "pypi",
-            "version": "==5.5.1"
-=======
                 "sha256:300474d8b0e9ccde17b2d1e71c3b4f7ba86559cc0842b9355b9eccb12be4a02a",
                 "sha256:3bc547600344beba8f36edfd1b1ec1c8b30f803ea7c11eaf249683099d07c98b"
             ],
             "index": "pypi",
             "version": "==5.5.2"
->>>>>>> 7a61e582
         },
         "aiodns": {
             "hashes": [
@@ -74,17 +62,10 @@
         },
         "aiormq": {
             "hashes": [
-<<<<<<< HEAD
-                "sha256:19489efae3fedbef68b44ed39103455823e1d3caa098e80595155d25a0f244c1",
-                "sha256:d2eac8f81e56e1e8e7bc2e38b720dd7825318cd299d2155fd03b456241c68789"
-            ],
-            "version": "==2.5.0"
-=======
-                "sha256:2e18576a90dfdaa91f705bd226506d9589353350f09b7121179c0bf5350a79a8",
-                "sha256:be3e74b6f4a490ea1f3d393c186e98e8214cdde26f7073812b23fc002fff7383"
-            ],
-            "version": "==2.5.1"
->>>>>>> 7a61e582
+                "sha256:79b41e51481fb7617279414e4428a644a944beb4dea8ea0febd67a8902976250",
+                "sha256:f134cc91ac111b0135c97539272579b1d15b69f25c75a935f6ee39e5194df231"
+            ],
+            "version": "==2.5.2"
         },
         "alabaster": {
             "hashes": [
@@ -168,14 +149,6 @@
                 "sha256:fc323ffcaeaed0e0a02bf4d117757b98aed530d9ed4531e3e15460124c106691"
             ],
             "version": "==3.0.4"
-        },
-        "colorama": {
-            "hashes": [
-                "sha256:05eed71e2e327246ad6b38c540c4a3117230b19679b875190486ddd2d721422d",
-                "sha256:f8ac84de7840f5b9c4e3347b3c1eaa50f7e49c2b07596221daec5edaabbd7c48"
-            ],
-            "markers": "sys_platform == 'win32'",
-            "version": "==0.4.1"
         },
         "deepdiff": {
             "hashes": [
@@ -352,16 +325,9 @@
         },
         "ordered-set": {
             "hashes": [
-<<<<<<< HEAD
-                "sha256:41c7ba85e7619cd4c71e38d4cd434f84de8473b826919eb79274b3a11b940b4d",
-                "sha256:f9b703ea9aa9c1db44412c5ba1c16cf8b7ad7ef37a685e4da2fd3754b40f8f6a"
-            ],
-            "version": "==3.1"
-=======
                 "sha256:a7bfa858748c73b096e43db14eb23e2bc714a503f990c89fac8fab9b0ee79724"
             ],
             "version": "==3.1.1"
->>>>>>> 7a61e582
         },
         "packaging": {
             "hashes": [
@@ -539,8 +505,6 @@
                 "sha256:9512ecb00a2b0821a146736b39f7aeb90759834b07e81e8cc23a9c70bacb9981"
             ],
             "version": "==1.0.1"
-<<<<<<< HEAD
-=======
         },
         "sphinxcontrib-htmlhelp": {
             "hashes": [
@@ -569,45 +533,13 @@
                 "sha256:db6615af393650bf1151a6cd39120c29abaf93cc60db8c48eb2dddbfdc3a9768"
             ],
             "version": "==1.1.3"
->>>>>>> 7a61e582
-        },
-        "sphinxcontrib-htmlhelp": {
-            "hashes": [
-                "sha256:4670f99f8951bd78cd4ad2ab962f798f5618b17675c35c5ac3b2132a14ea8422",
-                "sha256:d4fd39a65a625c9df86d7fa8a2d9f3cd8299a3a4b15db63b50aac9e161d8eff7"
-            ],
-            "version": "==1.0.2"
-        },
-        "sphinxcontrib-jsmath": {
-            "hashes": [
-                "sha256:2ec2eaebfb78f3f2078e73666b1415417a116cc848b72e5172e596c871103178",
-                "sha256:a9925e4a4587247ed2191a22df5f6970656cb8ca2bd6284309578f2153e0c4b8"
-            ],
-            "version": "==1.0.1"
-        },
-        "sphinxcontrib-qthelp": {
-            "hashes": [
-                "sha256:513049b93031beb1f57d4daea74068a4feb77aa5630f856fcff2e50de14e9a20",
-                "sha256:79465ce11ae5694ff165becda529a600c754f4bc459778778c7017374d4d406f"
-            ],
-            "version": "==1.0.2"
-        },
-        "sphinxcontrib-serializinghtml": {
-            "hashes": [
-                "sha256:c0efb33f8052c04fd7a26c0a07f1678e8512e0faec19f4aa8f2473a8b81d5227",
-                "sha256:db6615af393650bf1151a6cd39120c29abaf93cc60db8c48eb2dddbfdc3a9768"
-            ],
-            "version": "==1.1.3"
         },
         "urllib3": {
             "hashes": [
                 "sha256:4c291ca23bbb55c76518905869ef34bdd5f0e46af7afe6861e8375643ffee1a0",
                 "sha256:9a247273df709c4fedb38c711e44292304f73f39ab01beda9f6b9fc375669ac3"
             ],
-<<<<<<< HEAD
-            "index": "pypi",
-=======
->>>>>>> 7a61e582
+            "index": "pypi",
             "version": "==1.24.2"
         },
         "websockets": {
@@ -766,10 +698,10 @@
         },
         "identify": {
             "hashes": [
-                "sha256:244e7864ef59f0c7c50c6db73f58564151d91345cd9b76ed793458953578cadd",
-                "sha256:8ff062f90ad4b09cfe79b5dfb7a12e40f19d2e68a5c9598a49be45f16aba7171"
-            ],
-            "version": "==1.4.1"
+                "sha256:443f419ca6160773cbaf22dbb302b1e436a386f23129dbb5482b68a147c2eca9",
+                "sha256:bd7f15fe07112b713fb68fbdde3a34dd774d9062128f2c398104889f783f989d"
+            ],
+            "version": "==1.4.2"
         },
         "idna": {
             "hashes": [
@@ -782,16 +714,6 @@
             "hashes": [
                 "sha256:46fc60c34b6ed7547e2a723fc8de6dc2e3a1173f8423246b3ce497f064e9c3de",
                 "sha256:bc136180e961875af88b1ab85b4009f4f1278f8396a60526c0009f503a1a96ca"
-<<<<<<< HEAD
-=======
-            ],
-            "version": "==0.9"
-        },
-        "importlib-resources": {
-            "hashes": [
-                "sha256:6e2783b2538bd5a14678284a3962b0660c715e5a0f10243fd5e00a4b5974f50b",
-                "sha256:d3279fd0f6f847cced9f7acc19bd3e5df54d34f93a2e7bb5f238f81545787078"
->>>>>>> 7a61e582
             ],
             "version": "==0.9"
         },
@@ -896,10 +818,7 @@
                 "sha256:4c291ca23bbb55c76518905869ef34bdd5f0e46af7afe6861e8375643ffee1a0",
                 "sha256:9a247273df709c4fedb38c711e44292304f73f39ab01beda9f6b9fc375669ac3"
             ],
-<<<<<<< HEAD
-            "index": "pypi",
-=======
->>>>>>> 7a61e582
+            "index": "pypi",
             "version": "==1.24.2"
         },
         "virtualenv": {
@@ -911,10 +830,10 @@
         },
         "zipp": {
             "hashes": [
-                "sha256:55ca87266c38af6658b84db8cfb7343cdb0bf275f93c7afaea0d8e7a209c7478",
-                "sha256:682b3e1c62b7026afe24eadf6be579fb45fec54c07ea218bded8092af07a68c4"
-            ],
-            "version": "==0.3.3"
+                "sha256:139391b239594fd8b91d856bc530fbd2df0892b17dd8d98a91f018715954185f",
+                "sha256:8047e4575ce8d700370a3301bbfc972896a5845eb62dd535da395b86be95dfad"
+            ],
+            "version": "==0.4.0"
         }
     }
 }
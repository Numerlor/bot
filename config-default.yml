--- conflicted
+++ resolved
@@ -27,11 +27,8 @@
         status_dnd:     "<:status_dnd:470326272082313216>"
         status_offline: "<:status_offline:470326266537705472>"
 
-<<<<<<< HEAD
+        failmail: "<:failmail:633660039931887616>"
         trashcan: "<:trashcan:637136429717389331>"
-=======
-        failmail: "<:failmail:633660039931887616>"
->>>>>>> 552048da
 
         bullet:     "\u2022"
         pencil:     "\u270F"
